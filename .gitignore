node_modules/
package-lock.json
.DS_Store
.eslintcache
<<<<<<< HEAD
.vscode-test/

out/
src/client/
dist/
=======
.vscode-test

out/
dist/
src/client
>>>>>>> 877395d6
<|MERGE_RESOLUTION|>--- conflicted
+++ resolved
@@ -2,16 +2,8 @@
 package-lock.json
 .DS_Store
 .eslintcache
-<<<<<<< HEAD
-.vscode-test/
-
-out/
-src/client/
-dist/
-=======
 .vscode-test
 
 out/
 dist/
-src/client
->>>>>>> 877395d6
+src/client